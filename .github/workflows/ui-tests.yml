--- conflicted
+++ resolved
@@ -1,13 +1,6 @@
 name: rAPId Integration Tests
 
 on:
-<<<<<<< HEAD
-  push:
-    branches:
-      - '**'
-=======
->>>>>>> 65abc86f
-
   workflow_dispatch:
 
   pull_request:
@@ -35,17 +28,9 @@
           cd ui
           npm install @playwright/test -D
 
-      - name: run playwright tests
-<<<<<<< HEAD
+      - name: Run playwright tests
         run: make ui-test-e2e
         env:
-          DOMAIN_NAME: ${{ secrets.DOMAIN_NAME }}
-=======
-        run: |
-          cd ui
-          npx playwright test ui/playwright
-        env:
-          DOMAIN: "https://${{ secrets.DOMAIN_NAME }}"
->>>>>>> 65abc86f
+          DOMAIN_NAME: "https://${{ secrets.DOMAIN_NAME }}"
           RESOURCE_PREFIX: ${{ secrets.RESOURCE_PREFIX }}
           AWS_REGION: ${{ secrets.AWS_REGION }}