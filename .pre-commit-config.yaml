--- conflicted
+++ resolved
@@ -12,11 +12,7 @@
     rev: 1.7.5
     hooks:
       - id: bandit
-<<<<<<< HEAD
-        exclude: '(test|docs)/*'
-=======
         exclude: '(test|docs)/.*'
->>>>>>> a89dbf34
   - repo: https://github.com/psf/black
     rev: 22.6.0
     hooks:
