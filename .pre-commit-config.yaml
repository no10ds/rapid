--- conflicted
+++ resolved
@@ -60,7 +60,7 @@
         name: sdk_test
         language: system
         entry: bash -c 'make sdk-test'
-        files: sdk/.*
+        exclude: '^(?!sdk/).*'
         pass_filenames: false
   - repo: https://github.com/pre-commit/mirrors-prettier
     rev: v3.0.3
@@ -72,10 +72,6 @@
       - id: ui_test
         name: ui_test
         language: system
-        files: ui/.*
+        exclude: '^(?!ui/).*'
         entry: bash -c 'cd ./ui; npm install; npm run test:all'
-<<<<<<< HEAD
-        files: 'ui/*.'
-=======
->>>>>>> 59c4b8f9
         pass_filenames: false