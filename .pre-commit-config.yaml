--- conflicted
+++ resolved
@@ -12,7 +12,7 @@
     rev: 1.7.5
     hooks:
       - id: bandit
-        exclude: '(test|docs)/*'
+        exclude: '(test|docs)/.*'
   - repo: https://github.com/psf/black
     rev: 22.6.0
     hooks:
@@ -72,11 +72,6 @@
       - id: ui_test
         name: ui_test
         language: system
-<<<<<<< HEAD
-        entry: bash -c 'cd ./ui; npm run test:all'
         files: ui/.*
-=======
         entry: bash -c 'cd ./ui; npm install; npm run test:all'
-        files: ui/*.
->>>>>>> 730c5997
         pass_filenames: false