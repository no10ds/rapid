--- conflicted
+++ resolved
@@ -31,12 +31,9 @@
   ecs_cluster_arn                                 = var.ecs_cluster_arn
   ecs_cluster_name                                = var.ecs_cluster_name
   ecs_cluster_id                                  = var.ecs_cluster_id
-<<<<<<< HEAD
   custom_user_name_regex                          = var.custom_user_name_regex
-=======
   task_cpu                                        = var.task_cpu
   task_memory                                     = var.task_memory
->>>>>>> 0ea5eb4d
 }
 
 module "auth" {
