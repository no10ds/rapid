resource "aws_s3_bucket" "rapid_athena_query_results_bucket" {
  #checkov:skip=CKV_AWS_144:No need for cross region replication
  #checkov:skip=CKV_AWS_145:No need for non default key
  #checkov:skip=CKV_AWS_21:No need to version query results
  #checkov:skip=CKV_AWS_18:No need to log query results
  #checkov:skip=CKV2_AWS_62:No need for event notifications
  bucket = "${var.resource-name-prefix}-aws-athena-query-results-${var.aws_account}"

  tags = var.tags

}

resource "aws_s3_bucket_server_side_encryption_configuration" "rapid_athena_query_results_bucket" {
  bucket = aws_s3_bucket.rapid_athena_query_results_bucket.id

  rule {
    apply_server_side_encryption_by_default {
      sse_algorithm = "AES256"
    }
  }
}

resource "aws_s3_bucket_lifecycle_configuration" "rapid_athena_query_results_bucket" {
  bucket = aws_s3_bucket.rapid_athena_query_results_bucket.id

  rule {
    id = "expiry_config"
<<<<<<< HEAD
=======

    filter {
      prefix = ""
    }
>>>>>>> 8c0d61a1

    expiration {
      days = 30
    }

    status = "Enabled"
  }
}

resource "aws_s3_bucket_public_access_block" "rapid_athena_query_results_bucket" {
  bucket                  = aws_s3_bucket.rapid_athena_query_results_bucket.id
  ignore_public_acls      = true
  block_public_acls       = true
  block_public_policy     = true
  restrict_public_buckets = true
}

resource "aws_athena_workgroup" "rapid_athena_workgroup" {
  name          = "${var.resource-name-prefix}_athena_workgroup"
  force_destroy = true

  configuration {
    enforce_workgroup_configuration    = true
    publish_cloudwatch_metrics_enabled = true

    result_configuration {
      output_location = "s3://${aws_s3_bucket.rapid_athena_query_results_bucket.bucket}"

      encryption_configuration {
        encryption_option = "SSE_S3"
        # kms_key_arn = ""
      }
    }
  }

  tags = var.tags
}

resource "aws_s3_bucket_policy" "athena_query_bucket_policy" {
  bucket = aws_s3_bucket.rapid_athena_query_results_bucket.id
  policy = <<POLICY
    {
        "Version": "2012-10-17",
        "Statement": [
            {
              "Sid": "AllowSSLRequestsOnly",
              "Action": "s3:*",
              "Effect": "Deny",
              "Resource": [
                "${aws_s3_bucket.rapid_athena_query_results_bucket.arn}/*",
                "${aws_s3_bucket.rapid_athena_query_results_bucket.arn}"
              ],
              "Condition": {
                "Bool": {
                  "aws:SecureTransport": "false"
                }
             },
              "Principal": "*"
           }
        ]
    }
POLICY
}<|MERGE_RESOLUTION|>--- conflicted
+++ resolved
@@ -25,13 +25,10 @@
 
   rule {
     id = "expiry_config"
-<<<<<<< HEAD
-=======
 
     filter {
       prefix = ""
     }
->>>>>>> 8c0d61a1
 
     expiration {
       days = 30
