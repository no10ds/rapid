variable "tags" {
  type        = map(string)
  description = "A common map of tags for all VPC resources that are created (for e.g. billing purposes)"
  default = {
    Resource = "data-f1-rapid"
  }
}

variable "resource-name-prefix" {
  type        = string
  description = "The prefix to add to resources for easier identification"
}

variable "app-replica-count-desired" {
  type        = number
  description = "The desired number of replicas of the app"
  default     = 1
}

variable "app-replica-count-max" {
  type        = number
  description = "The maximum desired number of replicas of the app"
  default     = 2
}

variable "container_port" {
  type        = number
  description = "The port for the running ECS containers"
  default     = 8000
}

variable "host_port" {
  type        = number
  description = "The host port for the running ECS containers"
  default     = 8000
}

variable "protocol" {
  type        = string
  description = "The protocol for the running ECS container"
  default     = "tcp"
}

variable "catalog_disabled" {
  type        = bool
  description = "Optional value on whether to disable the internal rAPId data catalog"
  default     = false
}

variable "rapid_ecr_url" {
  type        = string
  description = "ECR Url for task definition"
}

variable "data_s3_bucket_arn" {
  type        = string
  description = "S3 Bucket arn to store application data"
}

variable "data_s3_bucket_name" {
  type        = string
  description = "S3 Bucket name to store application data"
}

variable "vpc_id" {
  type        = string
  description = "Application VPC"
}

variable "private_subnet_ids_list" {
  type        = list(string)
  description = "Application Private subnet list"
}

variable "public_subnet_ids_list" {
  type        = list(string)
  description = "Application Public subnet list"
}

variable "application_version" {
  type        = string
  description = "The version number for the application image (e.g.: v1.0.4, v1.0.x-latest, etc.)"
}

variable "domain_name" {
  type        = string
  description = "Domain name for the rAPId instance"
}

variable "allowed_email_domains" {
  type        = string
  description = "List of allowed emails domains that can be associated with users"
}

variable "aws_account" {
  type        = string
  description = "AWS Account number to host the rAPId service"
}

variable "hosted_zone_id" {
  type        = string
  description = "Hosted Zone ID with the domain Name Servers, pass quotes to create a new one from scratch"
}

variable "certificate_validation_arn" {
  type        = string
  description = "Arn of the certificate used by the domain"
}

variable "ip_whitelist" {
  type        = list(string)
  description = "A list of IPs to whitelist for access to the service"
}

variable "enable_cloudtrail" {
  type        = bool
  description = "Whether to enable the logging of db events to CloudTrail"
  default     = true
}

variable "athena_query_output_bucket_arn" {
  type        = string
  description = "The S3 bucket ARN where Athena stores its query results. This bucket is created dynamically with a unique name in the data-workflow module. Reference it by remote state, module output or ARN string directly"
}

variable "permissions_table_arn" {
  type        = string
  description = "Users permissions table arn in dynamoDB"
}

variable "schema_table_arn" {
  type        = string
  description = "The ARN of the schema table in dynamoDB"
}

variable "catalogue_db_name" {
  type        = string
  description = "The name of the catalogue db in dynamoDB"
}

variable "cognito_user_pool_id" {
  type        = string
  description = "User pool id for cognito"
}

variable "cognito_user_login_app_credentials_secrets_name" {
  type        = string
  description = "Secret name for Cognito user login app credentials"
}

variable "support_emails_for_cloudwatch_alerts" {
  type        = list(string)
  description = "List of emails that will receive alerts from CloudWatch"
}

variable "aws_region" {
  type        = string
  description = "The region of the AWS Account for the rAPId service"
}

variable "log_bucket_name" {
  type        = string
  description = "A bucket to send the Load Balancer logs"
}

variable "project_information" {
  type = object({
    project_name         = optional(string),
    project_description  = optional(string),
    project_contact      = optional(string),
    project_organisation = optional(string)
  })

  default = {
    project_name         = "",
    project_description  = "",
    project_contact      = "",
    project_organisation = ""
  }
}

variable "ecs_cluster_id" {
  type        = string
  default     = null
  description = "ECS cluster id to attach the rAPId api to"
}

variable "ecs_cluster_arn" {
  type        = string
  default     = null
  description = "ECS cliuster arn to attach the rAPId api to"
}

variable "ecs_cluster_name" {
  type        = string
  default     = null
  description = "ECS cluster name to attach the rAPId api to"
}

variable "layers" {
  type        = list(string)
  description = "A list of the layers that the rAPId instance will contain"
  default     = ["default"]
}

<<<<<<< HEAD
variable "custom_user_name_regex" {
  type        = string
  description = "A regex expression for conditional user validation."
  default     = null
  nullable    = true
=======
variable "task_memory" {
  type        = number
  description = "rAPId ecs task memory"
  default     = 512
}

variable "task_cpu" {
  type        = number
  description = "rAPId ecs task cpu"
  default     = 256
>>>>>>> 0ea5eb4d
}<|MERGE_RESOLUTION|>--- conflicted
+++ resolved
@@ -203,13 +203,13 @@
   default     = ["default"]
 }
 
-<<<<<<< HEAD
 variable "custom_user_name_regex" {
   type        = string
   description = "A regex expression for conditional user validation."
   default     = null
   nullable    = true
-=======
+}
+
 variable "task_memory" {
   type        = number
   description = "rAPId ecs task memory"
@@ -220,5 +220,4 @@
   type        = number
   description = "rAPId ecs task cpu"
   default     = 256
->>>>>>> 0ea5eb4d
 }