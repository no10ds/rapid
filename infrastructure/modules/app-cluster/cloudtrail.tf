--- conflicted
+++ resolved
@@ -174,6 +174,22 @@
   force_destroy = true
   tags          = var.tags
 
+}
+
+resource "aws_s3_bucket_versioning" "access_logs" {
+  count  = var.enable_cloudtrail ? 1 : 0
+  bucket = aws_s3_bucket.access_logs[0].id
+  versioning_configuration {
+    status = "Enabled"
+  }
+}
+
+resource "aws_s3_bucket_logging" "access_logs" {
+  count  = var.enable_cloudtrail ? 1 : 0
+  bucket = aws_s3_bucket.access_logs[0].id
+
+  target_bucket = var.log_bucket_name
+  target_prefix = "log/${var.resource-name-prefix}-cloudtrail-access-logs"
 }
 
 resource "aws_s3_bucket_versioning" "access_logs" {
@@ -262,13 +278,9 @@
     id     = "expire-old-logs"
     status = "Enabled"
 
-<<<<<<< HEAD
-    filter {}
-=======
     filter {
       prefix = ""
     }
->>>>>>> 8c0d61a1
 
     expiration {
       days = 90
