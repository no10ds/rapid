from typing import Tuple

import pandas as pd
from pandas import Timestamp

from api.common.custom_exceptions import (
    DatasetValidationError,
    UnprocessableDatasetError,
)
from api.common.value_transformers import clean_column_name
from api.domain.data_types import (
    extract_athena_types,
    AthenaDataType,
    StringType,
    DateType,
)
from api.domain.schema import Schema
from api.domain.validation_context import ValidationContext


def build_validated_dataframe(schema: Schema, dataframe: pd.DataFrame) -> pd.DataFrame:
    return transform_and_validate(schema, dataframe)


def transform_and_validate(schema: Schema, data: pd.DataFrame) -> pd.DataFrame:
    validation_context = (
        ValidationContext(data)
        .pipe(dataset_has_rows)
        .pipe(remove_empty_rows)
        .pipe(clean_column_headers)
        .pipe(dataset_has_correct_columns, schema)
        .pipe(convert_date_columns, schema)
        .pipe(dataset_has_acceptable_null_values, schema)
        .pipe(dataset_has_acceptable_unique_values, schema)
        .pipe(dataset_has_correct_data_types, schema)
        .pipe(dataset_has_no_illegal_characters_in_partition_columns, schema)
    )

    if validation_context.has_errors():
        raise DatasetValidationError(validation_context.errors())

    return validation_context.get_dataframe()


def dataset_has_rows(df: pd.DataFrame) -> Tuple[pd.DataFrame, list[str]]:
    if df.shape[0] == 0:
        # Cannot proceed if there are no rows
        raise UnprocessableDatasetError(["Dataset has no rows, it cannot be processed"])

    return df, []


def dataset_has_correct_columns(
    df: pd.DataFrame, schema: Schema
) -> Tuple[pd.DataFrame, list[str]]:
    expected_columns = schema.get_column_names()
    actual_columns = list(df.columns)
    error_list = []

    has_expected_columns = all(
        [expected_column in actual_columns for expected_column in expected_columns]
    )

    if not has_expected_columns or len(actual_columns) != len(expected_columns):
        # Cannot reasonably proceed with further validation if we don't even have the correct columns
        raise UnprocessableDatasetError(
            [f"Expected columns: {expected_columns}, received: {actual_columns}"]
        )

    return df, error_list


def dataset_has_acceptable_null_values(
    data_frame: pd.DataFrame, schema: Schema
) -> Tuple[pd.DataFrame, list[str]]:
    error_list = []
    for column in schema.columns:
        if not column.allow_null and data_frame[column.name].isnull().values.any():
            error_list.append(f"Column [{column.name}] does not allow null values")

    return data_frame, error_list


def dataset_has_acceptable_unique_values(
    data_frame: pd.DataFrame, schema: Schema
) -> Tuple[pd.DataFrame, list[str]]:
    error_list = []
    for column in schema.columns:
        if column.unique and data_frame[column.name].dropna().duplicated().values.any():
            error_list.append(f"Column [{column.name}] must have unique values")

    return data_frame, error_list


def convert_date_columns(
    data_frame: pd.DataFrame, schema: Schema
) -> Tuple[pd.DataFrame, list[str]]:
    error_list = []

    for column in schema.get_columns_by_type(DateType):
        try:
            data_frame[column.name] = pd.to_datetime(
                data_frame[column.name], format=column.format
            )
        except ValueError:
            error_list.append(
                f"Column [{column.name}] does not match specified date format in at least one row"
            )

    return data_frame, error_list


def dataset_has_correct_data_types(
    data_frame: pd.DataFrame, schema: Schema
) -> Tuple[pd.DataFrame, list[str]]:
    error_list = []
    column_types = extract_athena_types(
        data_frame,
    )
    for column in schema.columns:
        if column.name not in column_types:
            continue
<<<<<<< HEAD

=======
>>>>>>> e32de7c6
        actual_type = column_types[column.name]
        expected_type = column.data_type

        types_match = isinstance(AthenaDataType(expected_type).value, type(actual_type))

        if not types_match and not is_valid_custom_dtype(actual_type, expected_type):
            error_list.append(
                f"Column [{column.name}] has an incorrect data type. Expected {expected_type}, received {AthenaDataType(actual_type).value}"
                # noqa: E501
            )

    return data_frame, error_list


def dataset_has_no_illegal_characters_in_partition_columns(
    data_frame: pd.DataFrame, schema: Schema
) -> Tuple[pd.DataFrame, list[str]]:
    error_list = []
    for column in schema.get_partition_columns():
        series = data_frame[column.name]
        if not column.is_of_data_type(DateType) and series.dtype == object:
            any_illegal_characters = any(
                [value is True for value in series.str.contains("/")]
            )
            if any_illegal_characters:
                error_list.append(
                    f"Partition column [{column.name}] has values with illegal characters '/'"
                )

    return data_frame, error_list


def remove_empty_rows(df: pd.DataFrame) -> Tuple[pd.DataFrame, list[str]]:
    error_list = []
    try:
        df.dropna(how="all", inplace=True)
    except (TypeError, ValueError, KeyError) as error:
        error_list.append(f"Could not drop null values: {error}")
    return df, error_list


def clean_column_headers(df: pd.DataFrame) -> Tuple[pd.DataFrame, list[str]]:
    error_list = []
    try:
        df.columns = df.columns.map(clean_column_name)
    except (TypeError, ValueError, KeyError) as error:
        error_list.append(f"Could not clean column names: {error}")
    return df, error_list


def convert_date_column_to_ymd(
    column_name: str, series: pd.Series, date_format: str
) -> Tuple[pd.Series, str]:
    error_result = None
    try:
        series = pd.to_datetime(series, format=date_format)
        series = series.apply(format_timestamp_as_ymd)
    except ValueError:
        error_result = f"Column [{column_name}] does not match specified date format in at least one row"
    return series, error_result


def format_timestamp_as_ymd(timestamp: Timestamp) -> str:
    return f"{timestamp.year}-{str(timestamp.month).zfill(2)}-{str(timestamp.day).zfill(2)}"


def is_valid_custom_dtype(actual_type: str, expected_type: str) -> bool:
    """
    Custom data types should be validated separately, rather than by column type comparisons
    """
    is_custom_dtype = expected_type in list(DateType)
    return is_custom_dtype and actual_type in list(StringType)<|MERGE_RESOLUTION|>--- conflicted
+++ resolved
@@ -120,10 +120,7 @@
     for column in schema.columns:
         if column.name not in column_types:
             continue
-<<<<<<< HEAD
 
-=======
->>>>>>> e32de7c6
         actual_type = column_types[column.name]
         expected_type = column.data_type
 
