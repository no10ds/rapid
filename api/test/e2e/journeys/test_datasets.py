--- conflicted
+++ resolved
@@ -3,16 +3,10 @@
 import requests
 import pytest
 import csv
-<<<<<<< HEAD
-import os
-=======
->>>>>>> 20122682
 from io import StringIO
 from test.e2e.journeys.base_journey import (
     BaseAuthenticatedJourneyTest,
 )
-
-from api.common.config.aws import RESOURCE_PREFIX
 
 
 class TestDataJourneys(BaseAuthenticatedJourneyTest):
@@ -203,7 +197,6 @@
         assert available_datasets_response.status_code == HTTPStatus.OK
         filenames = available_datasets_response.json()
         assert len(filenames) == 2  # 2 files uploaded csv and parquet
-<<<<<<< HEAD
 
     @pytest.mark.order(2)
     @pytest.mark.parametrize(
@@ -234,38 +227,6 @@
         assert self.return_status_code_for_invalid_url(upload_url) == expected_status
 
     @pytest.mark.order(2)
-=======
-
-    @pytest.mark.order(2)
-    @pytest.mark.parametrize(
-        "layer, domain, dataset, expected_status",
-        [
-            (
-                "invalid-layer",
-                "test_e2e",
-                "test_dataset",
-                HTTPStatus.BAD_REQUEST,
-            ),
-            (
-                "default-layer",
-                "invalid-domain",
-                "test_dataset",
-                HTTPStatus.BAD_REQUEST,
-            ),
-            (
-                "default-layer",
-                "test_e2e",
-                "invalid-dataset",
-                HTTPStatus.BAD_REQUEST,
-            ),
-        ],
-    )
-    def test_upload_to_invalid_location(self, layer, domain, dataset, expected_status):
-        upload_url = self.upload_dataset_url(layer, domain, dataset)
-        assert self.return_status_code_for_invalid_url(upload_url) == expected_status
-
-    @pytest.mark.order(2)
->>>>>>> 20122682
     def test_large_data_endpoint(self):
         large_dataset_url = self.query_dataset_url_large(
             layer=self.layer,
@@ -276,7 +237,6 @@
 
         response = requests.post(
             large_dataset_url, headers=self.generate_auth_headers()
-<<<<<<< HEAD
         )
         assert response.status_code == HTTPStatus.ACCEPTED
         job_id = response.json()["details"]["job_id"]
@@ -301,32 +261,6 @@
             raw_filename=self.csv_filename,
         )
 
-=======
-        )
-        assert response.status_code == HTTPStatus.ACCEPTED
-        job_id = response.json()["details"]["job_id"]
-        job_id_url = f"{self.jobs_url()}/{job_id}"
-
-        response = requests.get(job_id_url, headers=self.generate_auth_headers())
-        assert response.status_code == HTTPStatus.OK
-
-    def test_always_list_layers(self):
-        response = requests.get(
-            self.layers_url(),
-            headers=self.generate_auth_headers(),
-        )
-        assert response.status_code == HTTPStatus.OK
-
-    @pytest.mark.order(3)
-    def delete_existing_dataset(self):
-        delete_raw_data_url = self.delete_dataset_url(
-            layer=self.layer,
-            domain=self.e2e_test_domain,
-            dataset=self.dataset,
-            raw_filename=self.csv_filename,
-        )
-
->>>>>>> 20122682
         response = requests.delete(
             delete_raw_data_url, headers=self.generate_auth_headers()
         )
