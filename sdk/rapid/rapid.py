--- conflicted
+++ resolved
@@ -27,13 +27,10 @@
     InvalidPermissionsException,
     SubjectAlreadyExistsException,
     SubjectNotFoundException,
-<<<<<<< HEAD
+    InvalidDomainNameException,
+    DomainConflictException,
     ClientDoesNotHaveUserAdminPermissionsException,
     ClientDoesNotHaveDataAdminPermissionsException
-=======
-    InvalidDomainNameException,
-    DomainConflictException,
->>>>>>> 4a5f248a
 )
 
 
@@ -612,9 +609,4 @@
                     data["details"]
                 )
         else:
-<<<<<<< HEAD
-            raise Exception(data["details"])
-=======
-            raise Exception(data["details"])
-        # There is an issue with function it returns 202 when dataset doesn't exists, but layer is correct
->>>>>>> 4a5f248a
+            raise Exception(data["details"])