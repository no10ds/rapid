--- conflicted
+++ resolved
@@ -85,17 +85,16 @@
 class SubjectDeletionFailedException(Exception):
     pass
 
-<<<<<<< HEAD
-class ClientDoesNotHaveUserAdminPermissionsException(Exception):
-    pass
-
-class ClientDoesNotHaveDataAdminPermissionsException(Exception):
-=======
 
 class InvalidDomainNameException(Exception):
     pass
 
 
 class DomainConflictException(Exception):
->>>>>>> 4a5f248a
+    pass
+
+class ClientDoesNotHaveUserAdminPermissionsException(Exception):
+    pass
+
+class ClientDoesNotHaveDataAdminPermissionsException(Exception):
     pass