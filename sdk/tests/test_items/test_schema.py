import pytest
from pydantic import ValidationError

from rapid.items.schema import Schema, SchemaMetadata, Column, Owner, SensitivityLevel


DUMMY_COLUMNS = [
    Column(
        name="column_a",
        partition_index=None,
        data_type="object",
        allow_null=True,
        format=None,
    ),
    Column(
        name="column_b",
        partition_index=None,
        data_type="object",
        allow_null=True,
        format=None,
    ),
]

DUMMY_COLUMNS_TWO = [
    Column(
        name="column_c",
        partition_index=None,
        data_type="Float64",
        allow_null=True,
        format=None,
    )
]


DUMMY_METADATA = SchemaMetadata(
    layer="raw",
    domain="test",
    dataset="rapid_sdk",
    sensitivity=SensitivityLevel.PUBLIC,
    owners=[Owner(name="Test", email="test@email.com")],
)


@pytest.fixture
def schema():
    return Schema(metadata=DUMMY_METADATA, columns=DUMMY_COLUMNS)


class TestOwnder:
    def test_create_owner_from_dict(self):
        _owner = {"name": "test", "email": "test@email.com"}
        owner = Owner(**_owner)
        assert owner.name == "test"
        assert owner.email == "test@email.com"


class TestSchemaMetadata:
    def test_create_schema_metadata_from_dict(self):
        _schema_metadata = {
            "layer": "raw",
            "domain": "test",
            "dataset": "rapid_sdk",
            "sensitivity": SensitivityLevel.PUBLIC,
            "owners": [{"name": "Test", "email": "test@email.com"}],
        }

        schema_metadata = SchemaMetadata(**_schema_metadata)
        assert schema_metadata.domain == "test"
        assert schema_metadata.dataset == "rapid_sdk"
        assert schema_metadata.sensitivity == "PUBLIC"
        assert schema_metadata.owners == [Owner(name="Test", email="test@email.com")]


class TestColumn:
    def test_create_columns_from_dict(self):
        _column = {
            "name": "column_a",
            "partition_index": None,
            "data_type": "object",
            "allow_null": True,
            "format": None,
        }

        column = Column(**_column)
        assert column.name == "column_a"
        assert column.partition_index is None
        assert column.data_type == "object"
        assert column.allow_null is True
        assert column.format is None

    def test_create_columns_fails_name_none(self):
        _column = {
            "partition_index": None,
            "data_type": "object",
            "allow_null": True,
            "format": None,
        }

        with pytest.raises(ValidationError) as exc_info:
            Column(**_column)

<<<<<<< HEAD
        errors = exc_info.value.errors()
        del errors[0]["url"]
        assert errors == [
            {
                "type": "missing",
                "loc": ("name",),
                "msg": "Field required",
                "input": {
                    "partition_index": None,
                    "data_type": "object",
                    "allow_null": True,
                    "format": None,
                },
            }
        ]
=======
        expected_error = {
            "input": {
                "partition_index": None,
                "data_type": "object",
                "allow_null": True,
                "format": None,
            },
            "loc": ("name",),
            "msg": "Field required",
            "type": "missing",
        }

        assert len(exc_info.value.errors()) == 1

        actual_error = exc_info.value.errors()[0]
        for key, value in expected_error.items():
            assert actual_error[key] == value
>>>>>>> a50b4c7c

    def test_create_columns_fails_data_type_none(self):
        _column = {
            "name": "column_a",
            "partition_index": None,
            "allow_null": True,
            "format": None,
        }

        with pytest.raises(ValidationError) as exc_info:
            Column(**_column)

<<<<<<< HEAD
        errors = exc_info.value.errors()
        del errors[0]["url"]
        assert errors == [
            {
                "type": "missing",
                "loc": ("data_type",),
                "msg": "Field required",
                "input": {
                    "name": "column_a",
                    "partition_index": None,
                    "allow_null": True,
                    "format": None,
                },
            }
        ]
=======
        expected_error = {
            "input": {
                "name": "column_a",
                "partition_index": None,
                "allow_null": True,
                "format": None,
            },
            "loc": ("data_type",),
            "msg": "Field required",
            "type": "missing",
        }

        assert len(exc_info.value.errors()) == 1

        actual_error = exc_info.value.errors()[0]
        for key, value in expected_error.items():
            assert actual_error[key] == value
>>>>>>> a50b4c7c

    def test_returns_dictionary_of_model(self):
        _column = {
            "name": "column_a",
            "partition_index": None,
            "data_type": "object",
            "allow_null": True,
            "format": None,
        }

        column = Column(
            name="column_a",
            allow_null=True,
            data_type="object",
            format=None,
            partition_index=None,
        )
        assert column.dict() == _column


class TestSchema:
    def test_format_columns_when_dict(self):
        _input = [
            {
                "name": "column_a",
                "partition_index": None,
                "data_type": "object",
                "allow_null": True,
                "format": None,
            },
            {
                "name": "column_b",
                "partition_index": None,
                "data_type": "object",
                "allow_null": True,
                "format": None,
            },
        ]

        expected = DUMMY_COLUMNS
        schema = Schema(metadata=DUMMY_METADATA, columns=_input)

        assert schema.columns == expected

    def test_format_columns_when_columns(self):
        schema = Schema(metadata=DUMMY_METADATA, columns=DUMMY_COLUMNS)
        assert schema.columns == DUMMY_COLUMNS

    def test_format_columns_when_neither_valid(self):
        _input = [
            1234,
            1234,
        ]

        with pytest.raises(ValidationError):
            Schema(metadata=None, columns=_input)

    def test_reset_columns(self):
        schema = Schema(metadata=DUMMY_METADATA, columns=DUMMY_COLUMNS)
        assert schema.columns == DUMMY_COLUMNS
        schema.columns = DUMMY_COLUMNS_TWO
        assert schema.columns == DUMMY_COLUMNS_TWO

    def test_are_columns_the_same_passes(self):
        schema = Schema(metadata=DUMMY_METADATA, columns=DUMMY_COLUMNS)
        same = schema.are_columns_the_same(DUMMY_COLUMNS)
        assert same is True

    def test_are_columns_the_same_for_dict_passes(self):
        columns = [
            {
                "name": "column_a",
                "partition_index": None,
                "data_type": "object",
                "allow_null": True,
                "format": None,
            },
            {
                "name": "column_b",
                "partition_index": None,
                "data_type": "object",
                "allow_null": True,
                "format": None,
            },
        ]
        schema = Schema(metadata=DUMMY_METADATA, columns=DUMMY_COLUMNS)
        same = schema.are_columns_the_same(columns)
        assert same is True

    def test_are_columns_the_same_fails(self):
        schema = Schema(metadata=DUMMY_METADATA, columns=DUMMY_COLUMNS)
        same = schema.are_columns_the_same(DUMMY_COLUMNS_TWO)
        assert same is False

    def test_are_columns_the_same_for_dict_fails(self):
        columns = [
            {
                "name": "column_c",
                "partition_index": None,
                "data_type": "Float64",
                "allow_null": True,
                "format": None,
            }
        ]
        schema = Schema(metadata=DUMMY_METADATA, columns=DUMMY_COLUMNS)
        same = schema.are_columns_the_same(columns)
        assert same is False

    def test_schema_returns_correct_dictionary(self):
        schema = Schema(metadata=DUMMY_METADATA, columns=DUMMY_COLUMNS)
        expected_dict = {
            "metadata": {
                "layer": "raw",
                "domain": "test",
                "dataset": "rapid_sdk",
                "sensitivity": "PUBLIC",
                "owners": [{"name": "Test", "email": "test@email.com"}],
                "version": None,
                "key_value_tags": None,
                "key_only_tags": None,
            },
            "columns": [
                {
                    "name": "column_a",
                    "data_type": "object",
                    "partition_index": None,
                    "allow_null": True,
                    "format": None,
                },
                {
                    "name": "column_b",
                    "data_type": "object",
                    "partition_index": None,
                    "allow_null": True,
                    "format": None,
                },
            ],
        }
        assert schema.dict() == expected_dict<|MERGE_RESOLUTION|>--- conflicted
+++ resolved
@@ -99,23 +99,6 @@
         with pytest.raises(ValidationError) as exc_info:
             Column(**_column)
 
-<<<<<<< HEAD
-        errors = exc_info.value.errors()
-        del errors[0]["url"]
-        assert errors == [
-            {
-                "type": "missing",
-                "loc": ("name",),
-                "msg": "Field required",
-                "input": {
-                    "partition_index": None,
-                    "data_type": "object",
-                    "allow_null": True,
-                    "format": None,
-                },
-            }
-        ]
-=======
         expected_error = {
             "input": {
                 "partition_index": None,
@@ -133,7 +116,6 @@
         actual_error = exc_info.value.errors()[0]
         for key, value in expected_error.items():
             assert actual_error[key] == value
->>>>>>> a50b4c7c
 
     def test_create_columns_fails_data_type_none(self):
         _column = {
@@ -146,23 +128,6 @@
         with pytest.raises(ValidationError) as exc_info:
             Column(**_column)
 
-<<<<<<< HEAD
-        errors = exc_info.value.errors()
-        del errors[0]["url"]
-        assert errors == [
-            {
-                "type": "missing",
-                "loc": ("data_type",),
-                "msg": "Field required",
-                "input": {
-                    "name": "column_a",
-                    "partition_index": None,
-                    "allow_null": True,
-                    "format": None,
-                },
-            }
-        ]
-=======
         expected_error = {
             "input": {
                 "name": "column_a",
@@ -180,7 +145,6 @@
         actual_error = exc_info.value.errors()[0]
         for key, value in expected_error.items():
             assert actual_error[key] == value
->>>>>>> a50b4c7c
 
     def test_returns_dictionary_of_model(self):
         _column = {
