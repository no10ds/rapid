from mock import Mock, call
import pytest
import io
import pandas as pd
from requests_mock import Mocker

from rapid import Rapid
from rapid.items.schema import Schema
from rapid.exceptions import (
    DataFrameUploadFailedException,
    JobFailedException,
    SchemaGenerationFailedException,
    SchemaAlreadyExistsException,
    SchemaCreateFailedException,
    SchemaUpdateFailedException,
    UnableToFetchJobStatusException,
    DatasetInfoFailedException,
    InvalidPermissionsException,
    SubjectNotFoundException,
    SubjectAlreadyExistsException,
<<<<<<< HEAD
    InvalidDomainNameException,
    DomainConflictException,
=======
    DatasetNotFoundException
>>>>>>> ad2cb3bc
)
from .conftest import RAPID_URL, RAPID_TOKEN

DUMMY_SCHEMA = {
    "metadata": {
        "layer": "raw",
        "domain": "test",
        "dataset": "rapid_sdk",
        "sensitivity": "PUBLIC",
        "owners": [{"name": "Test", "email": "test@email.com"}],
        "version": None,
        "key_value_tags": None,
        "key_only_tags": None,
    },
    "columns": [
        {
            "name": "column_a",
            "data_type": "object",
            "partition_index": None,
            "allow_null": True,
            "format": None,
        },
        {
            "name": "column_b",
            "data_type": "object",
            "partition_index": None,
            "allow_null": True,
            "format": None,
        },
    ],
}


class TestRapid:
    @pytest.mark.usefixtures("rapid")
    def test_generate_headers(self, rapid: Rapid):
        expected = {"Authorization": f"Bearer {RAPID_TOKEN}"}

        assert expected == rapid.generate_headers()

    @pytest.mark.usefixtures("requests_mock", "rapid")
    def test_list_datasets(self, requests_mock: Mocker, rapid: Rapid):
        expected = {"response": "dummy"}
        requests_mock.post(f"{RAPID_URL}/datasets", json=expected)

        res = rapid.list_datasets()
        assert res == expected

    @pytest.mark.usefixtures("requests_mock", "rapid")
    def test_fetch_job_progress_success(self, requests_mock: Mocker, rapid: Rapid):
        job_id = 1234
        expected = {"response": "dummy"}

        requests_mock.get(f"{RAPID_URL}/jobs/{job_id}", json=expected)
        res = rapid.fetch_job_progress(job_id)
        assert res == expected

    @pytest.mark.usefixtures("requests_mock", "rapid")
    def test_fetch_job_progress_fail(self, requests_mock: Mocker, rapid: Rapid):
        job_id = 1234
        expected = {"response": "error"}
        requests_mock.get(f"{RAPID_URL}/jobs/{job_id}", status_code=400, json=expected)

        with pytest.raises(UnableToFetchJobStatusException):
            rapid.fetch_job_progress(job_id)

    @pytest.mark.usefixtures("rapid")
    def test_wait_for_job_outcome_success(self, rapid: Rapid):
        rapid.fetch_job_progress = Mock(
            side_effect=[{"status": "IN PROGRESS"}, {"status": "SUCCESS"}]
        )
        job_id = 1234

        res = rapid.wait_for_job_outcome(job_id, interval=0.01)
        assert res is None
        expected_calls = [call(job_id), call(job_id)]
        assert rapid.fetch_job_progress.call_args_list == expected_calls

    @pytest.mark.usefixtures("rapid")
    def test_wait_for_job_outcome_failure(self, rapid: Rapid):
        rapid.fetch_job_progress = Mock(
            side_effect=[{"status": "IN PROGRESS"}, {"status": "FAILED"}]
        )
        job_id = 1234

        with pytest.raises(JobFailedException):
            rapid.wait_for_job_outcome(job_id, interval=0.01)
            expected_calls = [call(job_id), call(job_id)]
            assert rapid.fetch_job_progress.call_args_list == expected_calls

    @pytest.mark.usefixtures("requests_mock", "rapid")
    def test_download_dataframe_success(self, requests_mock: Mocker, rapid: Rapid):
        layer = "raw"
        domain = "test_domain"
        dataset = "test_dataset"
        requests_mock.post(
            f"{RAPID_URL}/datasets/{layer}/{domain}/{dataset}/query",
            json={
                "0": {"column1": "value1", "column2": "value2"},
                "2": {"column1": "value3", "column2": "value4"},
                "3": {"column1": "value5", "column2": "value6"},
            },
            status_code=200,
        )
        res = rapid.download_dataframe(layer, domain, dataset)
        assert res.shape == (3, 2)
        assert list(res.columns) == ["column1", "column2"]

    @pytest.mark.usefixtures("requests_mock", "rapid")
    def test_download_dataframe_success_with_version(
        self, requests_mock: Mocker, rapid: Rapid
    ):
        layer = "raw"
        domain = "test_domain"
        dataset = "test_dataset"
        version = "5"
        requests_mock.post(
            f"{RAPID_URL}/datasets/{layer}/{domain}/{dataset}/query?version=5",
            json={
                "0": {"column1": "value1", "column2": "value2"},
                "2": {"column1": "value3", "column2": "value4"},
                "3": {"column1": "value5", "column2": "value6"},
            },
            status_code=200,
        )
        res = rapid.download_dataframe(layer, domain, dataset, version)
        assert res.shape == (3, 2)
        assert list(res.columns) == ["column1", "column2"]

    @pytest.mark.usefixtures("requests_mock", "rapid")
    def test_upload_dataframe_success_after_waiting(
        self, requests_mock: Mocker, rapid: Rapid
    ):
        layer = "raw"
        domain = "test_domain"
        dataset = "test_dataset"
        job_id = 1234
        df = pd.DataFrame()
        requests_mock.post(
            f"{RAPID_URL}/datasets/{layer}/{domain}/{dataset}",
            json={"details": {"job_id": job_id}},
            status_code=202,
        )
        rapid.wait_for_job_outcome = Mock()
        rapid.convert_dataframe_for_file_upload = Mock(return_value={})

        res = rapid.upload_dataframe(layer, domain, dataset, df)
        assert res == "Success"
        rapid.wait_for_job_outcome.assert_called_once_with(job_id)
        rapid.convert_dataframe_for_file_upload.assert_called_once_with(df)

    @pytest.mark.usefixtures("requests_mock", "rapid")
    def test_upload_dataframe_success_no_waiting(
        self, requests_mock: Mocker, rapid: Rapid
    ):
        layer = "raw"
        domain = "test_domain"
        dataset = "test_dataset"
        job_id = 1234
        df = pd.DataFrame()
        requests_mock.post(
            f"{RAPID_URL}/datasets/{layer}/{domain}/{dataset}",
            json={"details": {"job_id": job_id}},
            status_code=202,
        )
        rapid.convert_dataframe_for_file_upload = Mock(return_value={})

        res = rapid.upload_dataframe(layer, domain, dataset, df, wait_to_complete=False)
        assert res == job_id
        rapid.convert_dataframe_for_file_upload.assert_called_once_with(df)

    @pytest.mark.usefixtures("requests_mock", "rapid")
    def test_upload_dataframe_failure(self, requests_mock: Mocker, rapid: Rapid):
        layer = "raw"
        domain = "test_domain"
        dataset = "test_dataset"
        job_id = 1234
        df = pd.DataFrame()
        requests_mock.post(
            f"{RAPID_URL}/datasets/{layer}/{domain}/{dataset}",
            json={"details": {"job_id": job_id}},
            status_code=400,
        )
        rapid.convert_dataframe_for_file_upload = Mock(return_value={})

        with pytest.raises(DataFrameUploadFailedException):
            rapid.upload_dataframe(layer, domain, dataset, df, wait_to_complete=False)
            rapid.convert_dataframe_for_file_upload.assert_called_once_with(df)

    @pytest.mark.usefixtures("requests_mock", "rapid")
    def test_fetch_dataset_info_success(self, requests_mock: Mocker, rapid: Rapid):
        layer = "raw"
        domain = "test_domain"
        dataset = "test_dataset"
        mocked_response = {"data": "dummy"}
        requests_mock.get(
            f"{RAPID_URL}/datasets/{layer}/{domain}/{dataset}/info",
            json=mocked_response,
            status_code=200,
        )

        res = rapid.fetch_dataset_info(layer, domain, dataset)
        assert res == mocked_response

    @pytest.mark.usefixtures("requests_mock", "rapid")
    def test_fetch_dataset_info_failure(self, requests_mock: Mocker, rapid: Rapid):
        layer = "raw"
        domain = "test_domain"
        dataset = "test_dataset"
        mocked_response = {"details": "dummy"}
        requests_mock.get(
            f"{RAPID_URL}/datasets/{layer}/{domain}/{dataset}/info",
            json=mocked_response,
            status_code=422,
        )

        with pytest.raises(DatasetInfoFailedException):
            rapid.fetch_dataset_info(layer, domain, dataset)

    @pytest.mark.usefixtures("rapid")
    def test_convert_dataframe_for_file_upload(self, rapid: Rapid):
        df = pd.DataFrame()
        res = rapid.convert_dataframe_for_file_upload(df)
        filename = res["file"][0]
        data = io.BytesIO(res["file"][1])
        df = pd.read_parquet(data)

        assert filename.startswith("rapid-sdk") and filename.endswith(".parquet")
        assert len(df) == 0

    @pytest.mark.usefixtures("requests_mock", "rapid")
    def test_generate_schema_success(self, requests_mock: Mocker, rapid: Rapid):
        layer = "raw"
        domain = "test_domain"
        dataset = "test_dataset"
        sensitivity = "PUBLIC"
        df = pd.DataFrame()
        mocked_response = {
            "metadata": {
                "layer": "raw",
                "domain": "test",
                "dataset": "rapid_sdk",
                "sensitivity": "PUBLIC",
                "owners": [{"name": "Test", "email": "test@email.com"}],
                "version": None,
                "key_value_tags": None,
                "key_only_tags": None,
            },
            "columns": [
                {
                    "name": "column_a",
                    "data_type": "object",
                    "partition_index": None,
                    "allow_null": True,
                    "format": None,
                },
                {
                    "name": "column_b",
                    "data_type": "object",
                    "partition_index": None,
                    "allow_null": True,
                    "format": None,
                },
            ],
        }
        requests_mock.post(
            f"{RAPID_URL}/schema/{layer}/{sensitivity}/{domain}/{dataset}/generate",
            json=mocked_response,
            status_code=200,
        )

        res = rapid.generate_schema(df, layer, domain, dataset, sensitivity)
        assert res.metadata.layer == "raw"
        assert res.metadata.domain == "test"
        assert res.metadata.dataset == "rapid_sdk"
        assert res.columns[0].name == "column_a"
        assert res.columns[1].name == "column_b"

    @pytest.mark.usefixtures("requests_mock", "rapid")
    def test_generate_schema_failure(self, requests_mock: Mocker, rapid: Rapid):
        layer = "raw"
        domain = "test_domain"
        dataset = "test_dataset"
        sensitivity = "PUBLIC"
        df = pd.DataFrame()
        mocked_response = {"data": "dummy"}
        requests_mock.post(
            f"{RAPID_URL}/schema/{layer}/{sensitivity}/{domain}/{dataset}/generate",
            json=mocked_response,
            status_code=400,
        )
        with pytest.raises(SchemaGenerationFailedException):
            rapid.generate_schema(df, layer, domain, dataset, sensitivity)

    @pytest.mark.usefixtures("requests_mock", "rapid")
    def test_create_schema_success(self, requests_mock: Mocker, rapid: Rapid):
        schema = Schema(**DUMMY_SCHEMA)
        mocked_response = {"data": "dummy"}
        requests_mock.post(f"{RAPID_URL}/schema", json=mocked_response, status_code=201)
        res = rapid.create_schema(schema)
        assert res is None

    @pytest.mark.usefixtures("requests_mock", "rapid")
    def test_create_schema_failure_schema_already_exists(
        self, requests_mock: Mocker, rapid: Rapid
    ):
        schema = Schema(**DUMMY_SCHEMA)
        mocked_response = {"data": "dummy"}
        requests_mock.post(f"{RAPID_URL}/schema", json=mocked_response, status_code=409)
        with pytest.raises(SchemaAlreadyExistsException):
            rapid.create_schema(schema)

    @pytest.mark.usefixtures("requests_mock", "rapid")
    def test_create_schema_failure(self, requests_mock: Mocker, rapid: Rapid):
        schema = Schema(**DUMMY_SCHEMA)
        mocked_response = {"data": "dummy"}
        requests_mock.post(f"{RAPID_URL}/schema", json=mocked_response, status_code=400)
        with pytest.raises(SchemaCreateFailedException):
            rapid.create_schema(schema)

    @pytest.mark.usefixtures("requests_mock", "rapid")
    def test_update_schema_success(self, requests_mock: Mocker, rapid: Rapid):
        schema = Schema(**DUMMY_SCHEMA)
        mocked_response = {"data": "dummy"}
        requests_mock.put(f"{RAPID_URL}/schema", json=mocked_response, status_code=200)
        res = rapid.update_schema(schema)
        assert res == mocked_response

    @pytest.mark.usefixtures("requests_mock", "rapid")
    def test_update_schema_failure(self, requests_mock: Mocker, rapid: Rapid):
        schema = Schema(**DUMMY_SCHEMA)
        mocked_response = {"data": "dummy"}
        requests_mock.put(f"{RAPID_URL}/schema", json=mocked_response, status_code=400)
        with pytest.raises(SchemaUpdateFailedException):
            rapid.update_schema(schema)

    @pytest.mark.usefixtures("requests_mock", "rapid")
    def test_create_client_success(self, requests_mock: Mocker, rapid: Rapid):
        mocked_response = {
            "client_name": "client",
            "permissions": ["READ_ALL"],
            "client_id": "xxx-yyy-zzz",
            "client_secret": "1234567",
        }
        requests_mock.post(f"{RAPID_URL}/client", json=mocked_response, status_code=201)
        res = rapid.create_client("client", ["READ_ALL"])
        assert res == mocked_response

    @pytest.mark.usefixtures("requests_mock", "rapid")
    def test_create_client_failure(self, requests_mock: Mocker, rapid: Rapid):
        mocked_response = {"data": "dummy"}
        requests_mock.post(f"{RAPID_URL}/client", json=mocked_response, status_code=400)
        with pytest.raises(SubjectAlreadyExistsException):
            rapid.create_client("client", ["READ_ALL"])

    @pytest.mark.usefixtures("requests_mock", "rapid")
    def test_delete_client_success(self, requests_mock: Mocker, rapid: Rapid):
        mocked_response = {"data": "dummy"}
        requests_mock.delete(
            f"{RAPID_URL}/client/xxx-yyy-zzz", json=mocked_response, status_code=200
        )
        res = rapid.delete_client("xxx-yyy-zzz")
        assert res is None

    @pytest.mark.usefixtures("requests_mock", "rapid")
    def test_delete_client_failure(self, requests_mock: Mocker, rapid: Rapid):
        mocked_response = {"data": "dummy"}
        requests_mock.delete(
            f"{RAPID_URL}/client/xxx-yyy-zzz", json=mocked_response, status_code=400
        )
        with pytest.raises(SubjectNotFoundException):
            rapid.delete_client("xxx-yyy-zzz")

    @pytest.mark.usefixtures("requests_mock", "rapid")
    def test_update_subject_permissions_success(
        self, requests_mock: Mocker, rapid: Rapid
    ):
        mocked_response = {"data": "dummy"}
        requests_mock.put(
            f"{RAPID_URL}/subject/permissions", json=mocked_response, status_code=200
        )
        res = rapid.update_subject_permissions("xxx-yyy-zzz", ["READ_ALL"])
        assert res == mocked_response

    @pytest.mark.usefixtures("requests_mock", "rapid")
    def test_update_subject_permissions_failure(
        self, requests_mock: Mocker, rapid: Rapid
    ):
        mocked_response = {"data": "dummy"}
        requests_mock.put(
            f"{RAPID_URL}/subject/permissions", json=mocked_response, status_code=400
        )
        with pytest.raises(InvalidPermissionsException):
            rapid.update_subject_permissions("xxx-yyy-zzz", ["READ_ALL"])

    @pytest.mark.usefixtures("requests_mock", "rapid")
<<<<<<< HEAD
    def test_create_protected_domain_invalid_name_failure(
        self, requests_mock: Mocker, rapid: Rapid
    ):
        mocked_response = {
            "details": "The value set for domain [dummy] can only contain alphanumeric and underscore `_` characters and must start with an alphabetic character"
        }
        requests_mock.post(
            f"{RAPID_URL}/protected_domains/dummy",
            json=mocked_response,
            status_code=400,
        )
        with pytest.raises(InvalidDomainNameException) as exc_info:
            rapid.create_protected_domain("dummy")

        assert (
            str(exc_info.value)
            == "The value set for domain [dummy] can only contain alphanumeric and underscore `_` characters and must start with an alphabetic character"
        )

    @pytest.mark.usefixtures("requests_mock", "rapid")
    def test_create_protected_domain_conflict_failure(
        self, requests_mock: Mocker, rapid: Rapid
    ):
        mocked_response = {"details": "The protected domain, [dummy] already exists"}
        requests_mock.post(
            f"{RAPID_URL}/protected_domains/dummy",
            json=mocked_response,
            status_code=409,
        )
        with pytest.raises(DomainConflictException) as exc_info:
            rapid.create_protected_domain("dummy")

        assert str(exc_info.value) == "The protected domain, [dummy] already exists"

    @pytest.mark.usefixtures("requests_mock", "rapid")
    def test_create_protected_domain_success(self, requests_mock: Mocker, rapid: Rapid):
        mocked_response = {"data": "dummy"}
        requests_mock.post(
            f"{RAPID_URL}/protected_domains/dummy",
            json=mocked_response,
            status_code=201,
        )
        res = rapid.create_protected_domain("dummy")
        assert res is None
=======
    def test_create_user_success(self, requests_mock: Mocker, rapid: Rapid):
        mocked_response = {
            "username": "user",
            "email": "user",
            "permissions": ["READ_ALL"],
            "user_id": "xxx-yyy-zzz"
        }
        requests_mock.post(f"{RAPID_URL}/user", json=mocked_response, status_code=201)
        res = rapid.create_user("user", "user@user.com", ["READ_ALL"])
        assert res == mocked_response

    @pytest.mark.usefixtures("requests_mock", "rapid")
    def test_create_user_failure(self, requests_mock: Mocker, rapid: Rapid):
        mocked_response = {"data": "dummy"}
        requests_mock.post(f"{RAPID_URL}/user", json=mocked_response, status_code=400)
        with pytest.raises(SubjectAlreadyExistsException):
            rapid.create_user("user", "user@user.com", ["READ_ALL"])

    @pytest.mark.usefixtures("requests_mock", "rapid")
    def test_delete_user_success(self, requests_mock: Mocker, rapid: Rapid):
        mocked_response = {
            "username": "user",
            "user_id": "xxx-yyy-zzz"
        }
        requests_mock.delete(
            f"{RAPID_URL}/user", json=mocked_response, status_code=200
        )
        res = rapid.delete_user("user", "xxx-yyy-zzz")
        assert res == mocked_response

    @pytest.mark.usefixtures("requests_mock", "rapid")
    def test_delete_user_failure(self, requests_mock: Mocker, rapid: Rapid):
        mocked_response = {"data": "dummy"}
        requests_mock.delete(
            f"{RAPID_URL}/user", json=mocked_response, status_code=400
        )
        with pytest.raises(SubjectNotFoundException):
            rapid.delete_user("user", "xxx-yyy-zzz")

    @pytest.mark.usefixtures("requests_mock", "rapid")
    def test_list_subjects(self, requests_mock: Mocker, rapid: Rapid):
        expected = {"response": "dummy"}
        requests_mock.get(f"{RAPID_URL}/subjects", json=expected)

        res = rapid.list_subjects()
        assert res == expected

    @pytest.mark.usefixtures("requests_mock", "rapid")
    def test_list_layers(self, requests_mock: Mocker, rapid: Rapid):
        expected = {"response": "dummy"}
        requests_mock.get(f"{RAPID_URL}/layers", json=expected)

        res = rapid.list_layers()
        assert res == expected

    @pytest.mark.usefixtures("requests_mock", "rapid")
    def test_list_protected_domains(self, requests_mock: Mocker, rapid: Rapid):
        expected = {"response": "dummy"}
        requests_mock.get(f"{RAPID_URL}/protected_domains", json=expected)

        res = rapid.list_protected_domains()
        assert res == expected

    @pytest.mark.usefixtures("requests_mock", "rapid")
    def test_delete_dataset_success(self, requests_mock: Mocker, rapid: Rapid):
        layer = "raw"
        domain = "test_domain"
        dataset = "test_dataset"
        mocked_response = {'details': '{dataset} has been deleted.'}
        requests_mock.delete(
            f"{RAPID_URL}/datasets/{layer}/{domain}/{dataset}",
              json=mocked_response, 
              status_code=202
        )
        res = rapid.delete_dataset(layer, domain, dataset)
        assert res == mocked_response

    @pytest.mark.usefixtures("requests_mock", "rapid")
    def test_delete_dataset_failure(self, requests_mock: Mocker, rapid: Rapid):
        layer = "raw"
        domain = "test_domain"
        dataset = "test_dataset"
        mocked_response = {"response": "dummy"}
        requests_mock.delete(
            f"{RAPID_URL}/datasets/{layer}/{domain}/{dataset}", 
            json=mocked_response, 
            status_code=400
        )
        with pytest.raises(DatasetNotFoundException):
            rapid.delete_dataset(layer, domain, dataset)
>>>>>>> ad2cb3bc
<|MERGE_RESOLUTION|>--- conflicted
+++ resolved
@@ -18,12 +18,9 @@
     InvalidPermissionsException,
     SubjectNotFoundException,
     SubjectAlreadyExistsException,
-<<<<<<< HEAD
     InvalidDomainNameException,
     DomainConflictException,
-=======
     DatasetNotFoundException
->>>>>>> ad2cb3bc
 )
 from .conftest import RAPID_URL, RAPID_TOKEN
 
@@ -420,7 +417,6 @@
             rapid.update_subject_permissions("xxx-yyy-zzz", ["READ_ALL"])
 
     @pytest.mark.usefixtures("requests_mock", "rapid")
-<<<<<<< HEAD
     def test_create_protected_domain_invalid_name_failure(
         self, requests_mock: Mocker, rapid: Rapid
     ):
@@ -465,7 +461,8 @@
         )
         res = rapid.create_protected_domain("dummy")
         assert res is None
-=======
+        
+    @pytest.mark.usefixtures("requests_mock", "rapid")
     def test_create_user_success(self, requests_mock: Mocker, rapid: Rapid):
         mocked_response = {
             "username": "user",
@@ -555,5 +552,4 @@
             status_code=400
         )
         with pytest.raises(DatasetNotFoundException):
-            rapid.delete_dataset(layer, domain, dataset)
->>>>>>> ad2cb3bc
+            rapid.delete_dataset(layer, domain, dataset)