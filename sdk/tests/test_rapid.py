--- conflicted
+++ resolved
@@ -18,15 +18,11 @@
     InvalidPermissionsException,
     SubjectNotFoundException,
     SubjectAlreadyExistsException,
-<<<<<<< HEAD
-    DatasetNotFoundException,
+    DatasetNotFoundException
+    InvalidDomainNameException,
+    DomainConflictException,
     ClientDoesNotHaveUserAdminPermissionsException,
     ClientDoesNotHaveDataAdminPermissionsException
-=======
-    InvalidDomainNameException,
-    DomainConflictException,
-    DatasetNotFoundException
->>>>>>> 4a5f248a
 )
 from .conftest import RAPID_URL, RAPID_TOKEN
 
