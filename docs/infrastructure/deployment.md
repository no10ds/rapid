# Deployment

## rAPId Module

For departments that already have an existing infrastructure, we have extracted the top level infrastructure into a single Terraform [module](https://github.com/no10ds/rapid/tree/main/infrastructure/modules/rapid).

### Usage

```
module "rapid" {
  source  = "git@github.com:no10ds/rapid.git//infrastructure/modules/rapid"

  # Account details
  aws_account = ""
  aws_region  = ""

  # Application hosting
  domain_name = ""
  ip_whitelist = ""
  public_subnet_ids_list = [""]
  private_subnet_ids_list = [""]
  vpc_id = ""

  # Resource naming - must be unique
  resource-name-prefix = "rapid-${your-team-name}"

  # Support
  support_emails_for_cloudwatch_alerts = [""]

  # ..... etc.
}
```

Provide the required inputs as described:

- `aws_account` - AWS account where the application will be hosted
- `aws_region` - AWS region where the application will be hosted
- `domain_name` - Application hostname ([can be a domain or a subdomain](/infrastructure/domains_subdomains/))
- `ip_whitelist` - A list of IP addresses that are allowed to access the service.
- `public_subnet_ids_list` - List of public subnets for the load balancer
- `private_subnet_ids_list` - List of private subnets for the ECS service
- `vpc_id` - VPC id
- `resource-name-prefix` - The prefix that will be given to all of these rAPId resources, it needs to be unique so to not conflict with any other instance e.g `rapid-<your-team/project/dept>`
- `support_emails_for_cloudwatch_alerts` - List of engineer emails that should receive alert notifications

There are also these optional inputs:

- `application_version` - The service's image version
- `ui_version` - The static UI version
- `hosted_zone_id` - If provided, will add an alias for the application load balancer to use the provided domain using that HZ. Otherwise, it will create a HZ and the alias
- `certificate_validation_arn` - If provided, will link the certificate to the load-balancer https-listener. Otherwise, will create a new certificate and link it. ([managing certificates](/infrastructure/certificates/))
- `app-replica-count-desired` - if provided, will set the number of desired running instances for a service. Otherwise,
  it will default the count to 1
- `app-replica-count-max` - if provided, will set the number of maximum running instances for a service. Otherwise, it
  will default the count to 2
- `catalog_disabled` - if set to `true` it will disable the rAPId internal data catalogue
- `tags` - if provided, it will tag the resources with the defined value. Otherwise, it will default to "Resource = '
  data-f1-rapid'"
<<<<<<< HEAD
- `custom_user_name_regex` - Regex that when supplied usernames must conform to when creating a new user. Defaults to none, in which case rAPId will default to it's basic username validity checks.
=======
- `task_cpu` - If provided, will update CPU resource allocated to the ECS task running rAPId instance. Otherwise will default to 256
- `task_memory` - If provided, will update memory resource allocated to the ECS task running rAPId instance. Otherwise will default to 512

>>>>>>> 0ea5eb4d
Once you apply the Terraform, a new instance of the application should be created.

## rAPId Full Stack

For teams with no existing infrastructure and just a blank AWS Account, we have `make` commands that will set up the necessary infrastructure from scratch with sensible defaults.

### Pre-requisites

Most of the infrastructure is managed by Terraform, to be able to run these blocks, please [install Terraform](https://learn.hashicorp.com/tutorials/terraform/install-cli).

Our infrastructure is built using AWS, so you'll need an AWS account, and access to the cli to run the project. You will need to create a named profile (We suggest 'gov').

Follow these steps to set up the AWS profile:

- [Install/Update AWS CLI](https://docs.aws.amazon.com/cli/latest/userguide/getting-started-install.html)

We use `jq` in our scripts to help the `make` targets work correctly, please [Install jq](https://stedolan.github.io/jq/download/) before running any make command.

### Infrastructure Configuration

There are two config files needed to instantiate the rAPId service, they are `input-params.tfvars` and `backend.hcl`. Please create these with the templates provided, we will add the content shortly.

`input-params.tfvars` template:

```
state_bucket = ""
data_bucket_name = ""
log_bucket_name = ""
iam_account_alias = ""

application_version = ""
ui_version = ""
domain_name = ""
aws_account = ""
aws_region = ""
resource-name-prefix = "rapid"
ip_whitelist = []
# Please fill with the hosted zone id linked to the domain,
# otherwise a new hosted zone will be created from scratch
hosted_zone_id = ""
# Please fill with the certificate arn linked to the domain,
# otherwise a new certificate will be created and attached
certificate_validation_arn = ""

support_emails_for_cloudwatch_alerts = []

tags = {}
task_memory = ""
task_cpu = ""
```

`backend.hcl` template:

```
bucket="REPLACE_WITH_STATE_BUCKET"
region="REPLACE_WITH_REGION"
dynamodb_table="REPLACE_WITH_LOCK_TABLE"
encrypt=true
```

By default, the files are expected to be inside a folder called `rapid-infrastructure-config` and positioned on your local machine relative to rapid-infrastructure as shown below:

```
├── rapid
│   └── infrastructure
│       ├── blocks
│       ├── modules
│       └── etc...
├── rapid-infrastructure-config
│   ├── input-params.tfvars
│   └── backend.hcl
```

If you wish to use a different location, then please run:

```
export RAPID_INFRA_CONFIG_ENV=../my/relative/location/to/rapid/infrastructure
```

If you want to share your infrastructure values across your team then you can turn `rapid-infrastructure-config` into a private repo.

### First time, one-off setup (backend)

The first step is to set up an S3 backend so that we can store the infra-blocks' state in S3 and rely on the DynamoDB lock
mechanism to ensure infrastructure changes are applied atomically.

To set up the S3 backend follow these steps:

- Replace the values in `backend.hcl` with your custom values (these can be any value you would like). They will be referenced to create the Terraform state components and used going forwards as the backend config.
- In the root folder run `make infra-backend`, this will initialise Terraform by creating both the state bucket and dynamodb table in AWS.

### IAM User Setup (Optional)

This module is used to set the admin and user roles for the AWS account. It ensures a good level of security by expiring credentials quickly and ensuring that MFA is always needed to refresh them.

> CAUTION: If you have existing AWS users and don't include them as part of the manual_users, this block will remove them!

You will need define the desired IAM users (both new and previous manually added
ones) in `input-params.tfvars` and deploy the [iam-config](#deploying-remaining-infra-blocks) block with admin privileges. After that you can use [assume-role](#assume-role) to perform infrastructure changes.

`infra-params.tfvars` snippet for 'user1':

```
set_iam_user_groups = ["users", "admins"]

iam_users = {
  user1 = {
    groups = ["users", "admins"]
  }
}

manual_users = {
  "user1@domain.email" = {
    groups = ["users", "admins"]
  }
}
```

### Assume role

In order to gain the admin privileges necessary for infrastructure changes one needs to assume admin role. This will be
enabled only for user's defined in `input-params.tfvars`, only after logging into the AWS console for the first time as an
IAM user and enabling MFA.

### Deploying remaining infra-blocks

Once the state backend has been configured, provide/change the following inputs in `input-params.tfvars`.

Required:

- `state_bucket` - The name of the state bucket, as defined in `backend.hcl`
- `data_bucket_name` - This will be the bucket where the data is going to be stored, it needs to be a unique name.
- `log_bucket_name` - This is the bucket that will be used for logging, it needs to have a unique name.
- `iam_account_alias` - account alias required by AWS, it needs to be a unique name
- `application_version` - service's docker
  image version
- `ui_version` - Static UI version
- `domain_name` - application hostname ([can be a domain or a subdomain](/infrastructure/domains_subdomains/))
- `aws_account` - aws account id where the application will be hosted
- `aws_region` - aws region where the application will be hosted
- `iam_users` - IAM users to be created automatically, with roles to be attached to them
- `manual_users` - IAM users that has been already created manually, with roles to be attached. (Can be left empty)
- `set_iam_user_groups` - User groups that need to be present on each user. (i.e. if the value is set to admin, then all
  the users will require the admin role)
- `support_emails_for_cloudwatch_alerts` - list of engineer emails that should receive alert notifications [more info](/infrastructure/alerting_monitoring/)
- `ip_whitelist` - ip range to add to application whitelist. The expected value is a list of strings.

Optional:

- `resource-name-prefix` - prefix value for resource names, can be left as rapid
- `hosted_zone_id` - if provided, will add an alias for the application load balancer to use the provided domain using
  that HZ. Otherwise, it will create a HZ and the alias
- `certificate_validation_arn` - if provided, will link the certificate to the load-balancer https-listener. Otherwise,
  will create a new certificate and link it. [managing certificates](/infrastructure/certificates/)
- `tags` - if provided, it will tag the resources with the defined value. Otherwise, it will default to "Resource = '
  data-f1-rapid'"

Then, run the following command on each block:

- `make infra-init block=<block-name>` to initialise Terraform
- `make infra-plan block=<block-name>` to plan (to check the changes ensuring nothing will be run)
- `make infra-apply block=<block-name>` to apply changes, when prompted type `yes`

Run the blocks in this order:

1. [iam-config](#iam-user-setup-optional)
   > All the users' roles/policies will be handled here and will delete any previous config
2. vpc
3. s3
4. auth
5. data-workflow
6. app-cluster
7. ui<|MERGE_RESOLUTION|>--- conflicted
+++ resolved
@@ -56,13 +56,10 @@
 - `catalog_disabled` - if set to `true` it will disable the rAPId internal data catalogue
 - `tags` - if provided, it will tag the resources with the defined value. Otherwise, it will default to "Resource = '
   data-f1-rapid'"
-<<<<<<< HEAD
 - `custom_user_name_regex` - Regex that when supplied usernames must conform to when creating a new user. Defaults to none, in which case rAPId will default to it's basic username validity checks.
-=======
-- `task_cpu` - If provided, will update CPU resource allocated to the ECS task running rAPId instance. Otherwise will default to 256
-- `task_memory` - If provided, will update memory resource allocated to the ECS task running rAPId instance. Otherwise will default to 512
-
->>>>>>> 0ea5eb4d
+- `task_cpu` - If provided, will update CPU resource allocated to the ECS task running rAPId instance. Otherwise will default to 256.
+- `task_memory` - If provided, will update memory resource allocated to the ECS task running rAPId instance. Otherwise will default to 512.
+
 Once you apply the Terraform, a new instance of the application should be created.
 
 ## rAPId Full Stack
