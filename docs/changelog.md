--- conflicted
+++ resolved
@@ -1,6 +1,5 @@
 # Changelog
 
-<<<<<<< HEAD
 ## v7.0.4 / v0.1.2 (sdk) - _2023-09-20_
 
 ### Features
@@ -11,19 +10,14 @@
 ### Fixes
 
 - Updated terraform default `application_version` and `ui_version` variables.
+- Migration script and documentation.
 
 ## v7.0.3 / v0.1.2 (sdk) - _2023-09-15_
 
 ### Fixes
 
 - Fixes issue where permissions were not being correctly read and causing api functionality to fail
-=======
-## v7.0.3 / v0.1.2 (sdk) - _2023-09-14_
 
-### Fixes
-
-- Migration script and docs tweaks.
->>>>>>> 25c822c1
 
 ## v7.0.2 / v0.1.2 (sdk) - _2023-09-14_
 
